--- conflicted
+++ resolved
@@ -44,16 +44,9 @@
     "bcryptjs": "^2.4.3",
     "fs-extra": "^6.0.1",
     "kvplus-files": "0.0.4",
-<<<<<<< HEAD
-    "li": "^1.2.1",
-    "node-fetch": "^1.7.1",
-    "rdflib": "git+https://github.com/OpenLinkSoftware/rdflib.js.git#openlink",
-    "solid-multi-rp-client": "git+https://github.com/OpenLinkSoftware/solid-multi-rp-client.git#openlink",
-=======
     "li": "^1.3.0",
     "node-fetch": "^2.1.2",
     "rdflib": "^0.17.1",
->>>>>>> 5d2eb8c2
     "valid-url": "^1.0.9"
   },
   "devDependencies": {
