--- conflicted
+++ resolved
@@ -45,13 +45,8 @@
     "kvplus-files": "0.0.4",
     "li": "^1.2.1",
     "node-fetch": "^1.7.1",
-<<<<<<< HEAD
     "rdflib": "git+https://github.com/OpenLinkSoftware/rdflib.js.git#openlink",
     "solid-multi-rp-client": "git+https://github.com/OpenLinkSoftware/solid-multi-rp-client.git#openlink",
-=======
-    "rdflib": "0.16.7",
-    "solid-multi-rp-client": "^0.2.1",
->>>>>>> 0ef72a19
     "valid-url": "^1.0.9"
   },
   "devDependencies": {
