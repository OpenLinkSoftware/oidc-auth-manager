--- conflicted
+++ resolved
@@ -37,11 +37,7 @@
 
   static parseReturnUrl (req) {
     let query = req.query || {}
-<<<<<<< HEAD
-    return query.post_logout_redirect_uri ? query.post_logout_redirect_uri :  query.returnToUrl
-=======
     return query.post_logout_redirect_uri ? query.post_logout_redirect_uri : query.returnToUrl
->>>>>>> 8046c40e
   }
 
   static logout (request) {
